--- conflicted
+++ resolved
@@ -67,18 +67,11 @@
                                      'projects_nobackup',
                                      'projects_ci3',
                                      'projects_nobackup_ci3',),
-               'nc-bigdata-svm01-mgmt': ('bigdata_nobackup_ci3',
-<<<<<<< HEAD
+               'nc-bigdata-ci3-svm01-mgmt': ('bigdata_nobackup_ci3',
                                          'bigdata_ci3'),
                'nc-bigdata-svm02-mgmt': ('bigdata','bigdata_nobackup'),
                'nc-hmdc-svm01-mgmt': ('www',),
                'nc-nsaph-ci3-svm01-mgmt': ('nsaph_ci3',),
-=======
-                                         'bigdata',
-                                         'bigdata_ci3'),
-               'nc-bigdata-svm02-mgmt': ('bigdata_nobackup'),
-               'nc-hmdc-svm01-mgmt': ('www',),
->>>>>>> eb388c86
                'nc-rshiny-svm01-mgmt': ('rshiny_ci3',) }
 
     def __init__(self, logger=None, debug_level=None, log_console=False, log_file=False):

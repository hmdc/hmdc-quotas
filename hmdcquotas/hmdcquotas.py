#!/usr/bin/env python

__author__ = "Harvard-MIT Data Center DevOps"
__copyright__ = "Copyright 2014, HMDC"
__credits__ = ["Wesley Harrell", "Bradley Frank"]
__license__ = "GPL"
__maintainer__ = "HMDC"
__email__ = "ops@latte.harvard.edu"
__status__ = "Production"

from NaServer import *
import ConfigParser
import hmdclogger
import humanize
import re
import sys


class HMDCQuotas:
    """Tools for manipulating NetApp quotas using the NMSDK.

    Example:
        qh = HMDCQuotas()
        # Modify a group
        qh.modify(action, group, volume, vserver, policy, size, files)
        # Search everything
        qh.search_vservers(group)
        # Search all volumes
        qh.search_volumes(group, vserver)
        # Search when vserver and volume is known
        group_lookup(group, volume, vserver)

    Private Functions:
        _netapp_auth: Authenticates the vserver connections.
        _netapp_invoke: Handles add/delete/modify/search queries on the NetApp.
        _netapp_resize: Handles the resize query on the NetApp.

    Public Functions:
        convert_to_kb: Parses and converts given quota to KB.
        humanize_quotas: Makes NetApp quota results human readable.
        get_vserver: Returns the vserver of the given volume.
        group_lookup: Queries the NetApp for a group on a specific volume.
        modify: Preps and executes add/delete/modify queries.
        search_vservers: Finds group quota on any vserver/volume combination.
        search_volumes: Finds group quota on any volume in a specific vserver.

    Class Variables:
        CONFIG_FILE (string): Location of the conf file.
        DEFAULT_QUOTA (string): The quota value to use when none is specified.
        FILESIZES (dictionary): Valid filesize units and their kb multiplier.
        JERK_FILESIZES (tuple): Invalid filesize units.
        VOLUMES (dictionary): SVMs with their respective volumes.
    """

    CONFIG_FILE = '/etc/hmdcquotas.conf'

    DEFAULT_QUOTA = '5G'

    FILESIZES = {'B': .0009765625,
                 'K': 1,
                 'M': 1024,
                 'G': 1048576,
                 'T': 1073741824}
    JERK_FILESIZES = ('P', 'E', 'Z', 'Y')

    VOLUMES = {'nc-rce-svm01-mgmt': ('projects',
                                     'projects_nobackup',),
<<<<<<< HEAD
=======
               'nc-projects-ci3-svm01-mgmt': ('projects_ci3',
                                     'projects_nobackup_ci3',),
>>>>>>> 5e3e00f9
               'nc-bigdata-ci3-svm01-mgmt': ('bigdata_nobackup_ci3',
                                             'bigdata_ci3'),
               'nc-bigdata-svm02-mgmt': ('bigdata','bigdata_nobackup'),
               'nc-hmdc-svm01-mgmt': ('www',),
               'nc-nsaph-ci3-svm01-mgmt': ('nsaph_ci3',),
               'nc-projects-ci3-svm01-mgmt': ('projects_ci3',
                                              'projects_nobackup_ci3',),
               'nc-rshiny-svm01-mgmt': ('rshiny_ci3',) }

    def __init__(self, logger=None, debug_level=None, log_console=False, log_file=False):
        """Initializes settings, logging, and creates connections to vservers.

        Arguments:
            debug_level (string): Level of debugging information to log.
            logger (instance): A previously instantiated HMDCLogger instance.
            log_console (boolean): Enable/disable logging to the console.
            log_file (string): Full path to log file; False if disabled.

        Attributes:
            config_name (string): Class name for referencing.
            hmdclog (instance): Instance of HMDCLogger for logging.
            options (dictionary): Settings imported from conf file.
            vservers (dictionary): Instances of NaServer (NetApp).
        """

        config_name = self.__class__.__name__
        self.vservers = {}

        # Import conf file settings.
        conf = ConfigParser.ConfigParser()
        conf.read(self.CONFIG_FILE)

        self.options = {
            'debug_level': conf.get(config_name, 'debug_level'),
            'cdot_password': conf.get(config_name, 'cdot_password'),
            'cdot_username': conf.get(config_name, 'cdot_username'),
        }

        # Configure HMDC logging instance.
        if logger is None:
            if debug_level is None:
                debug_level = self.options['debug_level']
            self.hmdclog = hmdclogger.HMDCLogger(config_name, debug_level)
            if log_console:
                self.hmdclog.log_to_console()
            if log_file:
                self.hmdclog.log_to_file(log_file)
        else:
            self.hmdclog = logger

        # Instantiate and authenticate NetApp connections.
        for vserver in self.VOLUMES.iterkeys():
            # API major release 1, minor 20.
            self.vservers[vserver] = NaServer(vserver, 1, 20)
            # Authenticate to the NetApp.
            self._netapp_auth(vserver)

    def _netapp_auth(self, vserver):
        """Authenticates the vserver connections.

        Arguments:
            vserver (string): Name of the vserver to authenticate.

        Attributes:
            svm (instance): The NetApp instance to authenticate.
        """

        self.hmdclog.log('debug', "Authenticating \"" + vserver + "\"")
        svm = self.vservers[vserver]
        svm.set_style('LOGIN')
        svm.set_transport_type('HTTPS')
        svm.set_admin_user(self.options['cdot_username'],
                           self.options['cdot_password'])

    def _netapp_invoke(self, action, group, volume, vserver, policy, disk_limit, file_limit):
        """Handles invokes to the NetApp: add/delete/modify/search queries.

        Arguments:
            action (string): Type of NetApp query.
            disk_limit (int): Group disk quota in KB.
            file_limit (int): Number of maximum files allowed for the group.
            group (string): Name of the LDAP group.
            policy (string): Name of the quota policy.
            volume (string): The volume where the group quota resides.
            vserver (string): The vserver the volume lives on.

        Attributes:
            action (string): Argument converted into a NetApp command.
            invoke (instance): Query sent to the NetApp.
            svm (instance): The NetApp instance for querying.

        Returns (tuple):
            [0] (boolean): Success of executing query.
            [1] (string/instance): Error message, or upon success, invoke.
        """

        svm = self.vservers[vserver]

        # Convert the action to NetApp commands.
        if "add" in action:
            action = 'quota-add-entry'
            self.hmdclog.log('debug', "Recognized action: " + action)
        elif "delete" in action:
            action = 'quota-delete-entry'
            self.hmdclog.log('debug', "Recognized action: " + action)
        elif "modify" in action:
            action = 'quota-modify-entry'
            self.hmdclog.log('debug', "Recognized action: " + action)
        elif "get" in action or "search" in action:
            action = 'quota-get-entry'
            self.hmdclog.log('debug', "Recognized action: " + action)
        else:
            self.hmdclog.log('debug', "Unrecognized action: " + action)
            return (False, "Unknown action.")

        # Set a default quota policy.
        if not policy:
            policy = 'default'

        # Delete and search queries do not use disk_limit and file_limit.
        if "delete" in action or "get" in action:
            invoke = svm.invoke(action, 'policy', policy, 'qtree', '',
                                'quota-target', group, 'quota-type', 'group',
                                'volume', volume)
        elif "add" in action or "modify" in action:
            invoke = svm.invoke(action, 'policy', policy, 'qtree', '',
                                'quota-target', group, 'quota-type', 'group',
                                'volume', volume, 'disk-limit', disk_limit,
                                'soft-file-limit', file_limit)

        return (True, invoke)

    def _netapp_resize(self, volume, vserver):
        """Placeholder function for eventual change in NetApp SDK.

        Arguments:
            volume (string): The volume where the group quota resides.
            vserver (string): The vserver the volume lives on.

        Attributes:
            svm (instance): The NetApp instance for querying.

        Returns (tuple):
            [0] (boolean): Success of executing query.
            [1] (placeholder)
        """

        svm = self.vservers[vserver]
        #
        # TODO: Need to find how to get results from quota-resize;
        #       the instance.results_*() does not work nor does
        #       instance.child_get_string("result-*").
        # UPDATE: According to NetApp SDK, this will have return codes
        #       0: result-error-code (code number, if error)
        #       1: result-error-message (description, if error)
        #       2: result-jobid (id of the job that was queued)
        #       3: result-status ("succeeded", "in-progress", "failed")
        #
        invoke = svm.invoke("quota-resize", "volume", volume)

        return (True, None)

    def convert_to_kb(self, disk_limit):
        """Converts almost any file size unit into KB.

        Arguments:
            disk_limit (string): Disk size in any unit, with unit label.

        Attributes:
            match (re): Regex parse disk_limit to find size and unit.
            size (int): The requested disk limit size.
            unit (string): The file size unit of disk_limit.

        Returns (tuple):
            [0] (boolean): Success of executing request.
            [1] (string/int): Error message, or upon success, disk quota in KB.
        """

        # Use regex to parse the disk quota into numeric values and units.
        match = re.match(r"([0-9]+)([a-z]+)", disk_limit, re.I)
        if match:
            items = match.groups()
        else:
            self.hmdclog.log('error', "Unreadble disk quota format: " + disk_limit)
            return (False, "Unrecognized disk quota format.")

        size = int(items[0])
        unit = items[1][0].upper()

        self.hmdclog.log('debug', "Parsed disk quota: " + str(size) + unit)

        # Sanity check so the numbers don't get out of control.
        if unit in self.JERK_FILESIZES:
            self.hmdclog.log('error', "Quota entered in unhandled unit.")
            return (False, "Enter quota as terabytes or lower.")
        elif unit in self.FILESIZES:
            disk_limit = size * self.FILESIZES[unit]
            self.hmdclog.log('debug', "Converted disk quota: " + str(disk_limit))
            return (True, disk_limit)
        else:
            self.hmdclog.log('error', "Unrecognized unit: " + unit)
            return (False, "Unrecognized disk size unit.")

    def humanize_quotas(self, invoke):
        """Makes NetApp quota results human readable.

        Arguments:
            invoke (instance): Results from a NetApp query.

        Returns (tuple):
            [0] (int): Disk quota.
            [1] (int): File quota.
        """

        #
        # The quota-get-entry disk-limit API reports in KB, but humanize
        # translates bytes, therefore the * 1024.
        #
        disk_quota = invoke.child_get_string("disk-limit")
        self.hmdclog.log('debug', "Disk quota (raw): " + str(disk_quota))
        disk_quota = int(disk_quota) * 1024
        disk_quota = humanize.naturalsize(disk_quota, gnu=True)
        self.hmdclog.log('info', "Disk quota: " + str(disk_quota))

        file_quota = invoke.child_get_string("soft-file-limit")
        file_quota = str(file_quota)
        file_quota = None if file_quota == "-" else int(file_quota)
        self.hmdclog.log('info', "File quota: " + str(file_quota))

        return (disk_quota, file_quota)

    def get_vserver(self, volume_to_find):
        """Returns the vserver of the given volume.

        Arguments:
            volume_to_find (string): Name of the volume to search for.

        Returns (tuple):
            [0] (boolean): Success of executing query.
            [1] (string/instance): Error message, or upon success, vserver.
        """

        for vserver, volumes in self.VOLUMES.iteritems():
            if volume_to_find in volumes:
                self.hmdclog.log('debug', "Found vserver \"" + vserver + "\" in VOLUMES dictionary")
                return (True, vserver)
        else:
            self.hmdclog.log('debug', "No \"" + volume_to_find + "\" in VOLUMES dictionary")
            return (False, "Did not find a matching vserver for volume \"" + volume_to_find + "\".")

    def group_lookup(self, group, policy, volume, vserver):
        """Queries the NetApp for a group on a specific vserver/volume.

        Arguments:
            group (string): Name of the LDAP group.
            volume (string): The volume where the group quota resides.
            vserver (string): The vserver the volume lives on.

        Attributes:
            reason (string): Error message from NetApp if query failed.
            result (mixed): Value returned by called function.
            success (boolean): Result of running the query.

        Returns (tuple):
            [0] (boolean): Success of executing query.
            [1] (string/instance): Error message, or upon success, invoke.
        """

        success, result = self._netapp_invoke('search', group, volume, vserver, policy, None, None)
        if success:
            reason = result.results_reason()
        else:
            return (False, result)

        if reason is None:
            # reason is blank if the group was found.
            self.hmdclog.log('info', "Group \"" + group +
                             "\" found on volume \"" + volume + "\"")
            return (True, result)
        else:
            if "entry doesn't exist" in reason:
                # No errors, but the group wasn't found.
                self.hmdclog.log('info', "Group \"" + group +
                                 "\" not found on volume \"" + volume + "\"")
                return (False, None)
            else:
                # There was an actual error with the query.
                self.hmdclog.log('error', reason)
                return (False, reason)

    def modify(self, action, group, volume, vserver, policy, disk_limit=None, file_limit=None):
        """Preps disk and file quotas, then executes add/delete/modify queries.

        Arguments:
            action (string): Type of NetApp query.
            disk_limit (int): Group disk quota with unit.
            file_limit (int): Number of maximum files allowed for the group.
            group (string): Name of the LDAP group.
            policy (string): Name of the quota policy.
            volume (string): The volume where the group quota resides.
            vserver (string): The vserver the volume lives on.

        Attributes:
            disk_limit (int): Converted disk quota in KB.
            file_limit (int): Number of maximum files allowed for the group.
            reason (string): Error message from NetApp if query failed.
            result (mixed): Value returned by called function.
            success (boolean): Result of running the query.

        Returns (tuple):
            [0] (boolean): Success of executing request.
            [1] (string/None): Error message, or upon success, None.
        """

        # Set the disk quota.
        if disk_limit is None:
            disk_limit = self.DEFAULT_QUOTA
            self.hmdclog.log('debug', "Used default disk quota: " + str(self.DEFAULT_QUOTA))

        success, result = self.convert_to_kb(disk_limit)
        if not success:
            return (False, result)
        else:
            disk_limit = result

        # Set the file quota.
        if file_limit is None:
            file_limit = disk_limit / 16
            self.hmdclog.log('debug', "Used default file quota: " + str(file_limit))
        elif disk_limit % 16 != 0:
            self.hmdclog.log('warning', "File limit not normal.")

        # Perform the NetApp quota change.
        sucess, result = self._netapp_invoke(action, group, volume, vserver,
                                             policy, disk_limit, file_limit)
        if success:
            reason = result.results_reason()
        else:
            return (False, result)

        if reason is None:
            # reason is blank if no errors; perform the resize.
            success, result = self._netapp_resize(volume, vserver)
            if success:
                return (True, None)
            else:
                return (False, "Unknown error with resize.")
        else:
            self.hmdclog.log('error', reason)
            return (False, reason)

    def search_vservers(self, group, policy, volume=None):
        """Finds group quota on any vserver/volume combination.

        Arguments:
            group (string): Name of the LDAP group.
            volume (string): The volume where the group quota resides.

        Attributes:
            matches (dictionary): Each vserver where quotas were found.
            result (mixed): Value returned by called function.
            success (boolean): Result of running the query.
            vserver (string): The vserver to search.

        Returns (tuple):
            [0] (boolean) Success or failure.
            [1] (string/dictionary): Error message, or upon success, matches.
        """

        matches = {}

        if volume is None:
            # Volume was not specified.
            self.hmdclog.log('info', "Searching all vservers and volumes.")
            for vserver in self.VOLUMES.iterkeys():
                self.hmdclog.log('debug', "Searching vserver \"" + vserver + "\"")

                success, result = self.search_volumes(group, policy, vserver)
                if not success:
                    self.hmdclog.log('error', result)
                    return (False, result)
                elif len(result) > 0:
                    # Filters out empty result sets.
                    matches[vserver] = result
        else:
            # Volume was specified.
            success, result = self.get_vserver(volume)
            if success:
                vserver = result
            else:
                return (False, result)

            self.hmdclog.log('debug', "Searching vserver \"" + vserver + "\"")

            success, result = self.group_lookup(group, policy, volume, vserver)
            if success:
                quotas = self.humanize_quotas(result)
                # Each vserver with results becomes a dictionary.
                matches[vserver] = {volume: quotas}
            else:
                # result has content only if there was an error.
                if result is not None:
                    return (False, result)

        return (True, matches)

    def search_volumes(self, group, policy, vserver):
        """Finds group quota on any volume in a specific vserver.

        Arguments:
            group (string): Name of the LDAP group.
            vserver (string): The vserver to search.

        Attributes:
            matches (dictionary): Each volume where quotas were found.
            result (mixed): Value returned by called function.

        Returns (tuple):
            [0] (boolean) Success or failure.
            [1] (string/dictionary): Error message, or upon success, matches.
        """

        matches = {}

        for volume in self.VOLUMES[vserver]:
            self.hmdclog.log('debug', "Searching volume \"" + volume + "\"")

            success, result = self.group_lookup(group, policy, volume, vserver)
            if success:
                quotas = self.humanize_quotas(result)
                # Each volume with results becomes a dictionary.
                matches[volume] = quotas
            else:
                # result has content only if there was an error.
                if result is not None:
                    return (False, result)

        return (True, matches)

if __name__ == '__main__':
    pass<|MERGE_RESOLUTION|>--- conflicted
+++ resolved
@@ -65,11 +65,8 @@
 
     VOLUMES = {'nc-rce-svm01-mgmt': ('projects',
                                      'projects_nobackup',),
-<<<<<<< HEAD
-=======
                'nc-projects-ci3-svm01-mgmt': ('projects_ci3',
                                      'projects_nobackup_ci3',),
->>>>>>> 5e3e00f9
                'nc-bigdata-ci3-svm01-mgmt': ('bigdata_nobackup_ci3',
                                              'bigdata_ci3'),
                'nc-bigdata-svm02-mgmt': ('bigdata','bigdata_nobackup'),
